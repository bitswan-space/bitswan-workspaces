--- conflicted
+++ resolved
@@ -218,56 +218,9 @@
 	// Parse the response
 	automations, err := automation.GetListAutomations(gitopsName)
 	if err != nil {
-<<<<<<< HEAD
 		fmt.Println("Error:", err)
 	}
 
-=======
-		fmt.Println("Error decoding JSON:", err)
-	}
-
-	fmt.Println("Automations fetched successfully.")
-	fmt.Print("The following automations are running in this gitops:\n\n")
-	// Print table header
-	fmt.Printf("%s%-8s %-20s %-12s %-12s %-8s %-20s %-20s%s\n", bold, "RUNNING", "NAME", "STATE", "STATUS", "ACTIVE", "DEPLOYMENT ID", "CREATED AT", reset)
-	fmt.Println(gray + "--------------------------------------------------------------------------------------------------------" + reset)
-
-	// Print each automation
-	for _, a := range automations {
-		runningStatus := redDot // Default to red (inactive)
-		if a.State == "running" {
-			runningStatus = greenDot // Change to green if active
-		}
-
-		activeStatus := redCheck // Default to red (inactive)
-		if a.Active {
-			activeStatus = greenCheck // Change to green if active
-		}
-
-		// Format created_at properly
-		createdAtFormatted := parseTimestamp(a.CreatedAt)
-
-		name := a.Name
-		if len(name) > 20 {
-			name = name[:15] + "..."
-		}
-
-		deploymentId := a.DeploymentID
-		if len(a.DeploymentID) > 20 {
-			deploymentId = a.DeploymentID[:15] + "..."
-		}
-
-		// Print formatted row
-		fmt.Printf("%-16s %-20s %-12s %-12s %-16s %-20s %-20s\n",
-			runningStatus, name, a.State, a.Status, activeStatus, deploymentId, createdAtFormatted)
-		fmt.Println(gray + "--------------------------------------------------------------------------------------------------------" + reset)
-
-	}
-
-	// Footer info
-	fmt.Println(yellow + "✔ Running containers are marked with a green dot.\n" + reset)
-
->>>>>>> 4b172ff7
 	fmt.Printf("Are you sure you want to remove %s? (yes/no): \n", gitopsName)
 	fmt.Scanln(&confirm)
 	if confirm != "yes" {
