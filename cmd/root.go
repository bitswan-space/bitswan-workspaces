--- conflicted
+++ resolved
@@ -1,133 +1,117 @@
 package cmd
 
 import (
-    "fmt"
-    "os"
-    "os/exec"
-    "path/filepath"
-    "strings"
+	"fmt"
+	"os"
+	"os/exec"
+	"path/filepath"
+	"strings"
 
-    "github.com/spf13/cobra"
+	"github.com/spf13/cobra"
 )
 
 func newRootCmd(version string) *cobra.Command {
-<<<<<<< HEAD
 	cmd := &cobra.Command{
-		Use:   "bitswan-gitops",
-		Short: "Deploy your pipelines to a CRE with bitswan-gitops",
+		Use:   "bitswan",
+		Short: "Deploy your Jupyter pipelines with bitswan",
 		RunE: func(cmd *cobra.Command, args []string) error {
 			return cmd.Help()
 		},
 	}
 
 	cmd.AddCommand(newVersionCmd(version)) // version subcommand
+	cmd.AddCommand(newWorkspaceCmd())      // workspace subcommand
+
+	// Find and add external commands
+	addExternalCommands(cmd)
+
+	return cmd
+}
+
+// newWorkspaceCmd creates the workspace subcommand
+func newWorkspaceCmd() *cobra.Command {
+	cmd := &cobra.Command{
+		Use:   "workspace",
+		Short: "Manage bitswan workspaces",
+		RunE: func(cmd *cobra.Command, args []string) error {
+			return cmd.Help()
+		},
+	}
+
+	// Add subcommands to workspace
 	cmd.AddCommand(newListCmd())
 	cmd.AddCommand(newInitCmd())
 	cmd.AddCommand(newUpdateCmd())
 	cmd.AddCommand(newRemoveCmd())
+
 	return cmd
-=======
-    cmd := &cobra.Command{
-        Use:   "bitswan",
-        Short: "Deploy your Jupyter pipelines with bitswan",
-        RunE: func(cmd *cobra.Command, args []string) error {
-            return cmd.Help()
-        },
-    }
-
-    cmd.AddCommand(newVersionCmd(version)) // version subcommand
-    cmd.AddCommand(newWorkspaceCmd())      // workspace subcommand
-
-    // Find and add external commands
-    addExternalCommands(cmd)
-
-    return cmd
-}
-
-// newWorkspaceCmd creates the workspace subcommand
-func newWorkspaceCmd() *cobra.Command {
-    cmd := &cobra.Command{
-        Use:   "workspace",
-        Short: "Manage bitswan workspaces",
-        RunE: func(cmd *cobra.Command, args []string) error {
-            return cmd.Help()
-        },
-    }
-
-    // Add subcommands to workspace
-    cmd.AddCommand(newListCmd())
-    cmd.AddCommand(newInitCmd())
-    cmd.AddCommand(newUpdateCmd())
-
-    return cmd
 }
 
 // addExternalCommands finds and adds external commands from PATH
 func addExternalCommands(rootCmd *cobra.Command) {
-    // Get PATH environment variable
-    pathEnv := os.Getenv("PATH")
-    if pathEnv == "" {
-        return
-    }
+	// Get PATH environment variable
+	pathEnv := os.Getenv("PATH")
+	if pathEnv == "" {
+		return
+	}
 
-    // Split PATH into directories
-    pathDirs := filepath.SplitList(pathEnv)
+	// Split PATH into directories
+	pathDirs := filepath.SplitList(pathEnv)
 
-    // Track added commands to avoid duplicates
-    addedCommands := make(map[string]bool)
+	// Track added commands to avoid duplicates
+	addedCommands := make(map[string]bool)
 
-    // Check each directory in PATH
-    for _, dir := range pathDirs {
-        files, err := os.ReadDir(dir)
-        if err != nil {
-            continue
-        }
+	// Check each directory in PATH
+	for _, dir := range pathDirs {
+		files, err := os.ReadDir(dir)
+		if err != nil {
+			continue
+		}
 
-        // Look for bitswan-* executables
-        for _, file := range files {
-            if strings.HasPrefix(file.Name(), "bitswan-") {
-                subcommandName := strings.TrimPrefix(file.Name(), "bitswan-")
+		// Look for bitswan-* executables
+		for _, file := range files {
+			if strings.HasPrefix(file.Name(), "bitswan-") {
+				subcommandName := strings.TrimPrefix(file.Name(), "bitswan-")
 
-                // Skip if already added or is a workspace command
-                if addedCommands[subcommandName] || 
-                   subcommandName == "workspace" || 
-                   subcommandName == "version" {
-                    continue
-                }
+				// Skip if already added or is a workspace command
+				if addedCommands[subcommandName] ||
+					subcommandName == "workspace" ||
+					subcommandName == "version" {
+					continue
+				}
 
-                // Create a command that executes the external binary
-                externalCmd := &cobra.Command{
-                    Use:   subcommandName,
-                    Short: fmt.Sprintf("External command: %s", subcommandName),
-                    RunE: func(execPath string) func(cmd *cobra.Command, args []string) error {
-                        return func(cmd *cobra.Command, args []string) error {
-                            // Create the external command
-                            execCmd := exec.Command(execPath, args...)
-                            execCmd.Stdin = os.Stdin
-                            execCmd.Stdout = os.Stdout
-                            execCmd.Stderr = os.Stderr
+				// Create a command that executes the external binary
+				externalCmd := &cobra.Command{
+					Use:   subcommandName,
+					Short: fmt.Sprintf("External command: %s", subcommandName),
+					RunE: func(execPath string) func(cmd *cobra.Command, args []string) error {
+						return func(cmd *cobra.Command, args []string) error {
+							// Create the external command
+							execCmd := exec.Command(execPath, args...)
+							execCmd.Stdin = os.Stdin
+							execCmd.Stdout = os.Stdout
+							execCmd.Stderr = os.Stderr
 
-                            // Run the command
-                            return execCmd.Run()
-                        }
-                    }(filepath.Join(dir, file.Name())),
+							// Run the command
+							return execCmd.Run()
+						}
+					}(filepath.Join(dir, file.Name())),
 					DisableFlagParsing: true,
-                }
+				}
 
-                // Add the command to the root command
-                rootCmd.AddCommand(externalCmd)
-                addedCommands[subcommandName] = true
-            }
-        }
-    }
->>>>>>> 5389fbfc
+				// Add the command to the root command
+				rootCmd.AddCommand(externalCmd)
+				addedCommands[subcommandName] = true
+			}
+		}
+	}
 }
 
 // Execute invokes the command.
 func Execute(version string) error {
-    if err := newRootCmd(version).Execute(); err != nil {
-        return fmt.Errorf("error executing root command: %w", err)
-    }
+	if err := newRootCmd(version).Execute(); err != nil {
+		return fmt.Errorf("error executing root command: %w", err)
+	}
 
-    return nil
+	return nil
 }