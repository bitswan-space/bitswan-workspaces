package cmd

import (
	"bytes"
	"encoding/json"
	"fmt"
	"net/http"
	"os"
	"os/exec"
	"path/filepath"
<<<<<<< HEAD
=======
	"runtime"
>>>>>>> c256ea94
	"strings"
	"time"

	"gopkg.in/yaml.v3"

	"github.com/bitswan-space/bitswan-gitops-cli/internal/caddyapi"
	"github.com/bitswan-space/bitswan-gitops-cli/internal/dockercompose"
	"github.com/bitswan-space/bitswan-gitops-cli/internal/dockerhub"
	"github.com/spf13/cobra"
)

type initOptions struct {
	remoteRepo  string
	domain      string
	certsDir    string
	verbose     bool
	mkCerts     bool
	noIde       bool
	setHosts    bool
	local       bool
	gitopsImage string
	editorImage string
}

type DockerNetwork struct {
	Name      string `json:"Name"`
	ID        string `json:"ID"`
	CreatedAt string `json:"CreatedAt"`
	Driver    string `json:"Driver"`
	IPv6      string `json:"IPv6"`
	Internal  string `json:"Internal"`
	Labels    string `json:"Labels"`
	Scope     string `json:"Scope"`
}

func defaultInitOptions() *initOptions {
	return &initOptions{}
}

func newInitCmd() *cobra.Command {
	o := defaultInitOptions()

	cmd := &cobra.Command{
		Use:   "init [flags] <gitops-name>",
		Short: "Initializes a new GitOps, Caddy and Bitswan editor",
		Args:  cobra.RangeArgs(1, 2),
		RunE:  o.run,
	}

	cmd.Flags().StringVar(&o.remoteRepo, "remote", "", "The remote repository to clone")
	cmd.Flags().StringVar(&o.domain, "domain", "", "The domain to use for the Caddyfile")
	cmd.Flags().StringVar(&o.certsDir, "certs-dir", "", "The directory where the certificates are located")
	cmd.Flags().BoolVar(&o.noIde, "no-ide", false, "Do not start Bitswan Editor")
	cmd.Flags().BoolVarP(&o.verbose, "verbose", "v", false, "Verbose output")
	cmd.Flags().BoolVar(&o.mkCerts, "mkcerts", false, "Automatically generate local certificates using the mkcerts utility")
	cmd.Flags().BoolVar(&o.setHosts, "set-hosts", false, "Automatically set hosts to /etc/hosts file")
	cmd.Flags().BoolVar(&o.local, "local", false, "Automatically use flag --set-hosts and --mkcerts")
	cmd.Flags().StringVar(&o.gitopsImage, "gitops-image", "", "Custom image for the gitops")
	cmd.Flags().StringVar(&o.editorImage, "editor-image", "", "Custom image for the editor")

	return cmd
}

func cleanup(dir string) {
	if err := os.RemoveAll(dir); err != nil {
		fmt.Printf("Failed to clean up directory %s: %s\n", dir, err)
	}
}

func checkNetworkExists(networkName string) (bool, error) {
	// Run docker network ls command with JSON format
	cmd := exec.Command("docker", "network", "ls", "--format=json")
	output, err := cmd.Output()
	if err != nil {
		return false, fmt.Errorf("error running docker command: %v", err)
	}

	// Split output into lines
	lines := strings.Split(strings.TrimSpace(string(output)), "\n")

	// Process each line
	for _, line := range lines {
		var network DockerNetwork
		if err := json.Unmarshal([]byte(line), &network); err != nil {
			return false, fmt.Errorf("error parsing JSON: %v", err)
		}

		if network.Name == networkName {
			return true, nil
		}
	}

	return false, nil
}

func runCommandVerbose(cmd *exec.Cmd, verbose bool) error {
	var err error
	if verbose {
		var stdout, stderr bytes.Buffer
		cmd.Stdout = &stdout
		cmd.Stderr = &stderr

		err = cmd.Run()

		fmt.Println(stdout.String())
		fmt.Println(stderr.String())
	} else {
		err = cmd.Run()
	}
	return err
}

// EnsureExamples clones the BitSwan repository if it doesn't exist,
// or updates it if it already exists
func EnsureExamples(bitswanConfig string, verbose bool) error {
	repoURL := "https://github.com/bitswan-space/BitSwan.git"
	targetDir := filepath.Join(bitswanConfig, "bitswan-src")

	// Check if the directory exists and contains a git repository
	if _, err := os.Stat(filepath.Join(targetDir, ".git")); os.IsNotExist(err) {
		// Directory doesn't exist or is not a git repo, clone it
		if verbose {
			fmt.Printf("Cloning BitSwan repository to %s\n", targetDir)
		}

		// Create parent directory if it doesn't exist
		if err := os.MkdirAll(filepath.Dir(targetDir), 0755); err != nil {
			return fmt.Errorf("failed to create parent directory: %w", err)
		}

		cmd := exec.Command("git", "clone", repoURL, targetDir)
		if err := runCommandVerbose(cmd, verbose); err != nil {
			return fmt.Errorf("failed to clone repository: %w", err)
		}

		if verbose {
			fmt.Println("Repository cloned successfully")
		}
	} else {
		// Directory exists and is a git repo, update it
		if err := UpdateExamples(bitswanConfig, verbose); err != nil {
			return err
		}
	}

	return nil
}

// UpdateExamples performs a git pull on the repository
func UpdateExamples(bitswanConfig string, verbose bool) error {

	repoPath := filepath.Join(bitswanConfig, "bitswan-src")
	if verbose {
		fmt.Printf("Updating BitSwan repository at %s\n", repoPath)
	}

	cmd := exec.Command("git", "pull")
	cmd.Dir = repoPath

	if err := runCommandVerbose(cmd, verbose); err != nil {
		return fmt.Errorf("failed to update repository: %w", err)
	}

	if verbose {
		fmt.Println("Repository updated successfully")
	}
	return nil
}

func generateWildcardCerts(domain string) (string, error) {
	// Create temporary directory
	tempDir, err := os.MkdirTemp("", "certs-*")
	if err != nil {
		return "", fmt.Errorf("failed to create temp directory: %w", err)
	}

	// Store current working directory
	originalDir, err := os.Getwd()
	if err != nil {
		return "", fmt.Errorf("failed to get current directory: %w", err)
	}

	// Change to temp directory
	if err := os.Chdir(tempDir); err != nil {
		return "", fmt.Errorf("failed to change to temp directory: %w", err)
	}

	// Ensure we change back to original directory when function returns
	defer os.Chdir(originalDir)

	// Generate wildcard certificate
	wildcardDomain := "*." + domain
	cmd := exec.Command("mkcert", wildcardDomain)
	if err := cmd.Run(); err != nil {
		return "", fmt.Errorf("failed to generate certificate: %w", err)
	}

	// Generate file names
	keyFile := fmt.Sprintf("_wildcard.%s-key.pem", domain)
	certFile := fmt.Sprintf("_wildcard.%s.pem", domain)

	// Rename files
	if err := os.Rename(keyFile, "private-key.pem"); err != nil {
		return "", fmt.Errorf("failed to rename key file: %w", err)
	}
	if err := os.Rename(certFile, "full-chain.pem"); err != nil {
		return "", fmt.Errorf("failed to rename cert file: %w", err)
	}

	return tempDir, nil
}

func setHosts(gitopsName string, o *initOptions) error {
	fmt.Println("Checking if the user has permission to write to /etc/hosts...")
	fileInfo, err := os.Stat("/etc/hosts")
	if err != nil {
		return fmt.Errorf("error: %w", err)
	}

	// Check if the current user can write to the file
	if fileInfo.Mode().Perm()&0200 == 0 {
		return fmt.Errorf("user does not have permission to write to /etc/hosts")
	}
	fmt.Println("File /etc/hosts is writable")

	hostsEntries := []string{
		"127.0.0.1 " + gitopsName + "-gitops.bitswan.local",
	}

	if !o.noIde {
		hostsEntries = append(hostsEntries, "127.0.0.1 "+gitopsName+"-editor.bitswan.local")
	}

	// Check if the entries already exist in /etc/hosts
	for _, entry := range hostsEntries {
		if exec.Command("grep", "-wq", entry, "/etc/hosts").Run() == nil {
			return fmt.Errorf("hosts already set in /etc/hosts")
		}
	}

	fmt.Println("Adding record to /etc/hosts...")
	for _, entry := range hostsEntries {
		cmdStr := "echo '" + entry + "' | sudo tee -a /etc/hosts"
		addHostsCom := exec.Command("sh", "-c", cmdStr)
		if err := runCommandVerbose(addHostsCom, o.verbose); err != nil {
			return fmt.Errorf("unable to write into '/etc/hosts'. \n Please add the records manually")
		}
	}

	fmt.Println("Records added to /etc/hosts successfully!")
	return nil
}

// After displaying the information, save it to metadata.yaml
func saveMetadata(gitopsConfig, gitopsName, token, domain string, noIde bool) error {
	// Create metadata structure
	type Metadata struct {
		Domain       string `yaml:"domain"`
		EditorURL    string `yaml:"editor-url,omitempty"`
		GitopsURL    string `yaml:"gitops-url"`
		GitopsSecret string `yaml:"gitops-secret"`
	}

	metadata := Metadata{
		Domain:       domain,
		GitopsURL:    fmt.Sprintf("https://%s-gitops.%s", gitopsName, domain),
		GitopsSecret: token,
	}

	// Add editor URL if IDE is enabled
	if !noIde {
		metadata.EditorURL = fmt.Sprintf("https://%s-editor.%s", gitopsName, domain)
	}

	// Marshal to YAML
	yamlData, err := yaml.Marshal(metadata)
	if err != nil {
		return fmt.Errorf("failed to marshal metadata: %w", err)
	}

	// Write to file
	metadataPath := filepath.Join(gitopsConfig, "metadata.yaml")
	if err := os.WriteFile(metadataPath, yamlData, 0644); err != nil {
		return fmt.Errorf("failed to write metadata file: %w", err)
	}

	return nil
}

func (o *initOptions) run(cmd *cobra.Command, args []string) error {
	bitswanConfig := os.Getenv("HOME") + "/.config/bitswan/"

	if _, err := os.Stat(bitswanConfig); os.IsNotExist(err) {
		if err := os.MkdirAll(bitswanConfig, 0755); err != nil {
			return fmt.Errorf("failed to create BitSwan config directory: %w", err)
		}
	}

	// Init bitswan network
	networkName := "bitswan_network"
	exists, err := checkNetworkExists(networkName)
	if err != nil {
		panic(fmt.Errorf("Error checking network: %v\n", err))
	}

	if exists {
		fmt.Printf("Network '%s' exists\n", networkName)
	} else {
		createDockerNetworkCom := exec.Command("docker", "network", "create", "bitswan_network")
		fmt.Println("Creating BitSwan Docker network...")
		if err := runCommandVerbose(createDockerNetworkCom, o.verbose); err != nil {
			if err.Error() == "exit status 1" {
				fmt.Println("BitSwan Docker network already exists!")
			} else {
				fmt.Printf("Failed to create BitSwan Docker network: %s\n", err.Error())
			}
		} else {
			fmt.Println("BitSwan Docker network created!")
		}
	}

	// Init shared Caddy if not exists
	caddyConfig := bitswanConfig + "caddy"
	caddyCertsDir := caddyConfig + "/certs"

	defer func() {
		if r := recover(); r != nil {
			fmt.Println(r)
			fmt.Println("Failed to start Caddy. Cleaning up...")
			cleanup(caddyConfig)
		}
	}()

	client := &http.Client{
		Timeout: 2 * time.Second,
	}
	resp, err := client.Get("http://localhost:2019")
	caddy_running := true
	if err != nil {
		caddy_running = false
	} else {
		defer resp.Body.Close()
	}

	if !caddy_running {
		fmt.Println("Setting up Caddy...")
		if err := os.MkdirAll(caddyConfig, 0755); err != nil {
			return fmt.Errorf("failed to create Caddy config directory: %w", err)
		}

		// Create Caddyfile with email and modify admin listener
		caddyfile := `
		{
			email info@bitswan.space
			admin 0.0.0.0:2019
		}`

		caddyfilePath := caddyConfig + "/Caddyfile"
		if err := os.WriteFile(caddyfilePath, []byte(caddyfile), 0755); err != nil {
			panic(fmt.Errorf("Failed to write Caddyfile: %w", err))
		}

		caddyDockerCompose, err := dockercompose.CreateCaddyDockerComposeFile(caddyConfig, o.domain)
		if err != nil {
			panic(fmt.Errorf("Failed to create Caddy docker-compose file: %w", err))
		}

		caddyDockerComposePath := caddyConfig + "/docker-compose.yml"
		if err := os.WriteFile(caddyDockerComposePath, []byte(caddyDockerCompose), 0755); err != nil {
			panic(fmt.Errorf("Failed to write Caddy docker-compose file: %w", err))
		}

		err = os.Chdir(caddyConfig)
		if err != nil {
			panic(fmt.Errorf("Failed to change directory to Caddy config: %w", err))
		}

		caddyProjectName := "bitswan-caddy"
		caddyDockerComposeCom := exec.Command("docker", "compose", "-p", caddyProjectName, "up", "-d")

		// Capture both stdout and stderr
		var stdout, stderr bytes.Buffer
		caddyDockerComposeCom.Stdout = &stdout
		caddyDockerComposeCom.Stderr = &stderr

		// Create certs directory if it doesn't exist
		if _, err := os.Stat(caddyCertsDir); os.IsNotExist(err) {
			if err := os.MkdirAll(caddyCertsDir, 0740); err != nil {
				return fmt.Errorf("failed to create Caddy certs directory: %w", err)
			}
		}

		fmt.Println("Starting Caddy...")
		if err := runCommandVerbose(caddyDockerComposeCom, o.verbose); err != nil {
			// Combine stdout and stderr for complete output
			fullOutput := stdout.String() + stderr.String()
			return fmt.Errorf("Failed to start Caddy:\nError: %v\nOutput:\n%s", err, fullOutput)
		}

		// wait 5s to make sure Caddy is up
		time.Sleep(5 * time.Second)
		err = caddyapi.InitCaddy()
		if err != nil {
			panic(fmt.Errorf("Failed to init Caddy: %w", err))
		}

		fmt.Println("Caddy started successfully!")
	} else {
		fmt.Println("A running instance of Caddy with admin found")
	}

	// Secure that --local flag is not used with --set-hosts or --mkcerts
	if o.local && (o.setHosts || o.mkCerts) {
		panic(fmt.Errorf("Cannot use --local flag with --set-hosts or --mkcerts"))
	}

	if o.local {
		o.setHosts = true
		o.mkCerts = true
	}

	inputCertsDir := o.certsDir

	if o.mkCerts {
		certDir, err := generateWildcardCerts(o.domain)
		if err != nil {
			return fmt.Errorf("Error generating certificates: %v\n", err)
		}
		inputCertsDir = certDir
	}

	if inputCertsDir != "" {
		fmt.Println("Installing certs from", inputCertsDir)
		caddyCertsDir := caddyConfig + "/certs"
		if _, err := os.Stat(caddyCertsDir); os.IsNotExist(err) {
			if err := os.MkdirAll(caddyCertsDir, 0755); err != nil {
				return fmt.Errorf("failed to create Caddy certs directory: %w", err)
			}
		}

		certsDir := caddyCertsDir + "/" + o.domain
		if _, err := os.Stat(certsDir); os.IsNotExist(err) {
			if err := os.MkdirAll(certsDir, 0755); err != nil {
				return fmt.Errorf("failed to create certs directory: %w", err)
			}
		}

		certs, err := os.ReadDir(inputCertsDir)
		if err != nil {
			panic(fmt.Errorf("Failed to read certs directory: %w", err))
		}

		for _, cert := range certs {
			if cert.IsDir() {
				continue
			}

			certPath := inputCertsDir + "/" + cert.Name()
			newCertPath := certsDir + "/" + cert.Name()

			bytes, err := os.ReadFile(certPath)
			if err != nil {
				panic(fmt.Errorf("Failed to read cert file: %w", err))
			}

			if err := os.WriteFile(newCertPath, bytes, 0755); err != nil {
				panic(fmt.Errorf("Failed to copy cert file: %w", err))
			}
		}

		fmt.Println("Certs copied successfully!")
	}

	// GitOps name
	gitopsName := "gitops"
	if len(args) == 1 {
		gitopsName = args[0]
	}

	gitopsConfig := bitswanConfig + "workspaces/" + gitopsName

	defer func() {
		if r := recover(); r != nil {
			fmt.Println(r)
			fmt.Println("Failed to initialize GitOps. Cleaning up...")
			cleanup(gitopsConfig)
		}
	}()

	if _, err := os.Stat(gitopsConfig); !os.IsNotExist(err) {
		return fmt.Errorf("GitOps with this name was already initialized: %s", gitopsName)
	}

	if err := os.MkdirAll(gitopsConfig, 0755); err != nil {
		return fmt.Errorf("failed to create GitOps directory: %w", err)
	}

	// Initialize Bitswan workspace
	gitopsWorkspace := gitopsConfig + "/workspace"
	if o.remoteRepo != "" {
		com := exec.Command("git", "clone", o.remoteRepo, gitopsWorkspace) //nolint:gosec

		fmt.Println("Cloning remote repository...")
		if err := runCommandVerbose(com, o.verbose); err != nil {
			panic(fmt.Errorf("Failed to clone remote repository: %w", err))
		}
		fmt.Println("Remote repository cloned!")
	} else {
		if err := os.Mkdir(gitopsWorkspace, 0755); err != nil {
			return fmt.Errorf("failed to create GitOps workspace directory %s: %w", gitopsWorkspace, err)
		}
		com := exec.Command("git", "init")
		com.Dir = gitopsWorkspace

		fmt.Println("Initializing git in workspace...")

		if err := runCommandVerbose(com, o.verbose); err != nil {
			panic(fmt.Errorf("Failed to init git in workspace: %w", err))
		}

		fmt.Println("Git initialized in workspace!")
	}

	// Add GitOps worktree
	gitopsWorktree := gitopsConfig + "/gitops"
	worktreeAddCom := exec.Command("git", "worktree", "add", "--orphan", "-b", gitopsName, gitopsWorktree)
	worktreeAddCom.Dir = gitopsWorkspace

	fmt.Println("Setting up GitOps worktree...")
	if err := runCommandVerbose(worktreeAddCom, o.verbose); err != nil {
		panic(fmt.Errorf("Failed to create GitOps worktree: exit code %w.", err))
	}

	// Add repo as safe directory
	safeDirCom := exec.Command("git", "config", "--global", "--add", "safe.directory", gitopsWorktree)
	if err := runCommandVerbose(safeDirCom, o.verbose); err != nil {
		panic(fmt.Errorf("Failed to add safe directory: %w", err))
	}

	if o.remoteRepo != "" {
		// Create empty commit
		emptyCommitCom := exec.Command("git", "commit", "--allow-empty", "-m", "Initial commit")
		emptyCommitCom.Dir = gitopsWorktree
		if err := runCommandVerbose(emptyCommitCom, o.verbose); err != nil {
			panic(fmt.Errorf("Failed to create empty commit: %w", err))
		}

		// Push to remote
		setUpstreamCom := exec.Command("git", "push", "-u", "origin", gitopsName)
		setUpstreamCom.Dir = gitopsWorktree
		if err := runCommandVerbose(setUpstreamCom, o.verbose); err != nil {
			panic(fmt.Errorf("Failed to set upstream: %w", err))
		}
	}

	fmt.Println("GitOps worktree set up successfully!")

	// Create secrets directory
	secretsDir := gitopsConfig + "/secrets"
	if err := os.MkdirAll(secretsDir, 0700); err != nil {
		return fmt.Errorf("failed to create secrets directory: %w", err)
	}

	hostOsTmp := runtime.GOOS

	if !o.noIde {
		// Create codeserver config directory
		codeserverConfigDir := gitopsConfig + "/codeserver-config"
		if err := os.MkdirAll(codeserverConfigDir, 0700); err != nil {
			return fmt.Errorf("failed to create codeserver config directory: %w", err)
		}

		if hostOsTmp == "linux" {
			chownCom := exec.Command("sudo", "chown", "-R", "1000:1000", secretsDir)
			if err := runCommandVerbose(chownCom, o.verbose); err != nil {
				return fmt.Errorf("failed to change ownership of secrets folder: %w", err)
			}
			chownCom = exec.Command("sudo", "chown", "-R", "1000:1000", codeserverConfigDir)
			if err := runCommandVerbose(chownCom, o.verbose); err != nil {
				return fmt.Errorf("failed to change ownership of codeserver config folder: %w", err)
			}
			chownCom = exec.Command("sudo", "chown", "-R", "1000:1000", gitopsWorkspace)
			if err := runCommandVerbose(chownCom, o.verbose); err != nil {
				return fmt.Errorf("failed to change ownership of workspace folder: %w", err)
			}
		}
	}

	// Set hosts to /etc/hosts file
	if o.setHosts {
		err := setHosts(gitopsName, o)
		if err != nil {
			fmt.Printf("\033[33m%s\033[0m\n", err)
		}
	}

	gitopsImage := o.gitopsImage
	if gitopsImage == "" {
		gitopsLatestVersion, err := dockerhub.GetLatestDockerHubVersion("https://hub.docker.com/v2/repositories/bitswan/gitops/tags/")
		if err != nil {
			panic(fmt.Errorf("Failed to get latest BitSwan GitOps version: %w", err))
		}
		gitopsImage = "bitswan/gitops:" + gitopsLatestVersion
	}

	bitswanEditorImage := o.editorImage
	if bitswanEditorImage == "" {
		bitswanEditorLatestVersion, err := dockerhub.GetLatestDockerHubVersion("https://hub.docker.com/v2/repositories/bitswan/bitswan-editor/tags/")
		if err != nil {
			panic(fmt.Errorf("Failed to get latest BitSwan Editor version: %w", err))
		}
		bitswanEditorImage = "bitswan/bitswan-editor:" + bitswanEditorLatestVersion
	}

	fmt.Println("Setting up GitOps deployment...")
	gitopsDeployment := gitopsConfig + "/deployment"
	if err := os.MkdirAll(gitopsDeployment, 0755); err != nil {
		return fmt.Errorf("Failed to create deployment directory: %w", err)
	}

	err = caddyapi.AddCaddyRecords(gitopsName, o.domain, inputCertsDir != "", o.noIde)
	if err != nil {
		panic(fmt.Errorf("Failed to add Caddy records: %w", err))
	}

	err = EnsureExamples(bitswanConfig, o.verbose)
	if err != nil {
		panic(fmt.Errorf("Failed to download examples: %w", err))
	}

	compose, token, err := dockercompose.CreateDockerComposeFile(

		gitopsConfig,
		gitopsName,
		gitopsImage,
		bitswanEditorImage,
		o.domain,
		o.noIde,
	)
	if err != nil {
		panic(fmt.Errorf("Failed to create docker-compose file: %w", err))
	}

	dockerComposePath := gitopsDeployment + "/docker-compose.yml"
	if err := os.WriteFile(dockerComposePath, []byte(compose), 0755); err != nil {
		panic(fmt.Errorf("Failed to write docker-compose file: %w", err))
	}

	err = os.Chdir(gitopsDeployment)
	if err != nil {
		panic(fmt.Errorf("Failed to change directory to GitOps deployment: %w", err))
	}

	fmt.Println("GitOps deployment set up successfully!")

	projectName := gitopsName + "-site"
	dockerComposeCom := exec.Command("docker", "compose", "-p", projectName, "up", "-d")

	fmt.Println("Starting BitSwan GitOps...")
	if err := runCommandVerbose(dockerComposeCom, o.verbose); err != nil {
		panic(fmt.Errorf("failed to start docker-compose: %w", err))
	}

	fmt.Println("BitSwan GitOps initialized successfully!")

	// Save metadata to file
	if err := saveMetadata(gitopsConfig, gitopsName, token, o.domain, o.noIde); err != nil {
		fmt.Printf("Warning: Failed to save metadata: %v\n", err)
	}

	// Get Bitswan Editor password from container
	if !o.noIde {
		// First, wait for the editor service to be ready by streaming logs
		if err := dockercompose.WaitForEditorReady(gitopsName); err != nil {
			panic(fmt.Errorf("failed to wait for editor to be ready: %w", err))
		}
		editorPassword, err := dockercompose.GetEditorPassword(gitopsName)
		if err != nil {
			panic(fmt.Errorf("Failed to get Bitswan Editor password: %w", err))
		}
		fmt.Println("------------BITSWAN EDITOR INFO------------")
		fmt.Printf("Bitswan Editor URL: https://%s-editor.%s\n", gitopsName, o.domain)
		fmt.Printf("Bitswan Editor Password: %s\n", editorPassword)
	}

	fmt.Println("------------GITOPS INFO------------")
	fmt.Printf("GitOps ID: %s\n", gitopsName)
	fmt.Printf("GitOps URL: https://%s-gitops.%s\n", gitopsName, o.domain)
	fmt.Printf("GitOps Secret: %s\n", token)

	return nil
}<|MERGE_RESOLUTION|>--- conflicted
+++ resolved
@@ -8,10 +8,7 @@
 	"os"
 	"os/exec"
 	"path/filepath"
-<<<<<<< HEAD
-=======
 	"runtime"
->>>>>>> c256ea94
 	"strings"
 	"time"
 
